# Copyright (C) 2024 Vrije Universiteit Brussel. All rights reserved.
# SPDX-License-Identifier: MIT

import os
from abc import ABC, abstractmethod
from io import BufferedReader
<<<<<<< HEAD
=======
from typing import IO
>>>>>>> 8a8b8335


class Output(ABC):
    """interface to communicate with command output on all platforms,
    functions are  due to compatibility"""

    def __init__(self):
        self.__bufferd_out: bytes = b""
        self.__bufferd_err: bytes = b""
        self.a = 2

    @abstractmethod
    def _read_bytes_out(self, amount_of_bytes: int) -> bytes:
        pass

    @abstractmethod
    def _read_bytes_err(self, amount_of_bytes: int) -> bytes:
        pass

    def readOut(self, amount_of_bytes: int) -> bytes:
        """reads at most amount_of_bytes from the available stdout"""
        if self.__bufferd_out:
            ret = self.__bufferd_out
            self.__bufferd_out = b""
            self.a = 0
            return ret
        self.a += 1
        # print(f'come from buffer non {self.a}')
        return self._read_bytes_out(amount_of_bytes)

    def readErr(self, amount_of_bytes: int) -> bytes:
        """reads at most amount_of_bytes from the available stderr"""
        if self.__bufferd_err:
            ret = self.__bufferd_err
            self.__bufferd_err = b""
            return ret
        return self._read_bytes_err(amount_of_bytes)

    def readOut_line(self) -> bytes:
        byt = self.readOut(10)
        while byt:
<<<<<<< HEAD
            sp = byt.split(b"\n")
=======
            sp = byt.split(b"\n", 1)
>>>>>>> 8a8b8335
            if len(sp) > 1:
                self.__bufferd_out = sp[1]
                return sp[0] + b'\n'
            byt += self.readOut(10)
        return byt

    def readErr_line(self) -> bytes:
        byt = self.readErr(10)
        while byt:
<<<<<<< HEAD
            sp = byt.split(b"\n")
=======
            sp = byt.split(b"\n", 1)
>>>>>>> 8a8b8335
            if len(sp) > 1:
                self.__bufferd_err = sp[1]
                return sp[0] + b'\n'
            byt += self.readErr(10)
        return byt


class SshOutput(Output):
<<<<<<< HEAD
    def __init__(self, out: BufferedReader | None, err: BufferedReader | None):
=======
    def __init__(self, out: IO[bytes] | None, err: IO[bytes] | None):
>>>>>>> 8a8b8335
        self.__out = out
        self.__err = err
        super().__init__()

    def _read_bytes_err(self, amount_of_bytes: int) -> bytes:
        if self.__err:
            return self.__err.read(amount_of_bytes)
        return b""

    def _read_bytes_out(self, amount_of_bytes: int) -> bytes:
        if self.__out:
            return self.__out.read(amount_of_bytes)
        return b""


class WritableOutput(Output):
    """A way to create a fileStream that can be used as a CommandOutput by other functions"""

    def __init__(self) -> None:
        self.readerOut, self.writerOut = os.pipe()
        self.readerErr, self.writerErr = os.pipe()
        os.set_inheritable(self.readerOut, True)
        os.set_inheritable(self.readerErr, True)
        os.set_inheritable(self.writerOut, True)
        os.set_inheritable(self.writerErr, True)
        super().__init__()

    def writeOut(self, bytes_to_write: bytes) -> None:
        os.write(self.writerOut, bytes_to_write)

    def writeErr(self, bytes_to_write: bytes) -> None:
        os.write(self.writerErr, bytes_to_write)

    def endWritingOut(self) -> None:
        os.close(self.writerOut)

    def endWritingErr(self) -> None:
        os.close(self.writerErr)

    def _read_bytes_out(self, amount_of_bytes: int) -> bytes:
        return os.read(self.readerOut, amount_of_bytes)

    def _read_bytes_err(self, amount_of_bytes: int) -> bytes:
        return os.read(self.readerErr, amount_of_bytes)


"""File notes OUTDATED KEPT FOR REFERENCE FOR A BIT

the read function needs verry thourough testing to make sure that all of the edge cases are the same
-> is it blocking when X bytes requested and there are not X bytes available
-> how does it react on reading X bytes when endof file has been reached
-> how does it react when the stream has been closed
=> these need to become documented so that further implementations can follow it

OutClosed has been removed due to there being no way to detect this without
blocking for the local intreface
-> detecting if there is stil data needs to be done manualy in the hooks
  -> if you recieve a b'' no further data will be readable



CommandPassthrough can we fill the buffer and what happens if we do
-> if hooks dont clear it fast enough what will happen
-> test this

"""<|MERGE_RESOLUTION|>--- conflicted
+++ resolved
@@ -4,10 +4,7 @@
 import os
 from abc import ABC, abstractmethod
 from io import BufferedReader
-<<<<<<< HEAD
-=======
 from typing import IO
->>>>>>> 8a8b8335
 
 
 class Output(ABC):
@@ -49,11 +46,7 @@
     def readOut_line(self) -> bytes:
         byt = self.readOut(10)
         while byt:
-<<<<<<< HEAD
-            sp = byt.split(b"\n")
-=======
             sp = byt.split(b"\n", 1)
->>>>>>> 8a8b8335
             if len(sp) > 1:
                 self.__bufferd_out = sp[1]
                 return sp[0] + b'\n'
@@ -63,11 +56,7 @@
     def readErr_line(self) -> bytes:
         byt = self.readErr(10)
         while byt:
-<<<<<<< HEAD
-            sp = byt.split(b"\n")
-=======
             sp = byt.split(b"\n", 1)
->>>>>>> 8a8b8335
             if len(sp) > 1:
                 self.__bufferd_err = sp[1]
                 return sp[0] + b'\n'
@@ -76,11 +65,7 @@
 
 
 class SshOutput(Output):
-<<<<<<< HEAD
-    def __init__(self, out: BufferedReader | None, err: BufferedReader | None):
-=======
     def __init__(self, out: IO[bytes] | None, err: IO[bytes] | None):
->>>>>>> 8a8b8335
         self.__out = out
         self.__err = err
         super().__init__()
