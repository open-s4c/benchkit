# Copyright (C) 2024 Vrije Universiteit Brussel. All rights reserved.
# SPDX-License-Identifier: MIT

import os
import pathlib
import shlex
import subprocess
from typing import Dict, Iterable, List, Optional

from benchkit.shell.commandAST import command as makecommand
from benchkit.shell.commandAST.nodes.commandNodes import CommandNode
from benchkit.shell.commandAST.visitor import getString
from benchkit.shell.CommunicationLayer.comunication_handle import Output, SshOutput
from benchkit.shell.CommunicationLayer.hook import OutputBuffer, ReaderHook, VoidOutput
<<<<<<< HEAD
=======

def convert_command_to_ast(command:str | List[str] | CommandNode) -> CommandNode:
    if isinstance(command, str):
        command_tree = makecommand.command(command)
    elif isinstance(command, list):
        command_tree = makecommand.command(shlex.join(command))
    elif isinstance(command, CommandNode):
        command_tree = command
    else:
        raise TypeError(
            f"Shell out was called with a command of type {type(command)},"
            "this is unexpected and not suported"
        )
    return command_tree

def try_converting_bystring_to_readable_characters(bytestring: bytes) -> str | bytes:
    try:
        return bytestring.decode("utf-8")
    except UnicodeDecodeError:
        return bytestring

>>>>>>> 8a8b8335


def shell_out_new(
    command_tree: CommandNode,
    std_input: Optional[str] = None,
    current_dir: Optional[pathlib.Path | os.PathLike | str] = None,
    environment: Optional[Dict[str, str]] = None,
    print_output: bool = False,
    timeout: Optional[int] = None,
    output_is_log: bool = False,
    ignore_ret_codes: Optional[Iterable[int]] | None = None,
    success_value:int = 0, # New feature
    redirect_stderr_to_stdout: bool = True,  # New feature
    run_in_background=False, # New feature

    # Some of the visual printing concepts do not make much sence at the moment so they are not supported.
    # Will probably swap over to a file based logging system for these larger amounts of additionaly information

    print_env: bool = True,  # TEMPORARALY not suported
    print_curdir: bool = True,  # TEMPORARALY not suported
    print_shell_cmd: bool = False,  # TEMPORARALY not suported
    print_file_shell_cmd: bool = True,  # TEMPORARALY not suported
<<<<<<< HEAD
    timeout: Optional[int] = None,
    output_is_log: bool = False,
    ignore_ret_codes: Iterable[int] = (),
    run_in_background=False,
    # split_arguments: bool = True, Support REMOVED -> can be achieved in another manner
) -> str:
=======
    print_command: bool = True,  # TEMPORARALY not suported
) -> bytes:
>>>>>>> 8a8b8335
    """
    Run a shell command on the host system.

    Args:
        command (Command):
            the command to run.
        std_input (Optional[str], optional):
            input to feed to the command.
            Defaults to None.
        current_dir (Optional[PathType], optional):
            directory where to run the command. If None, the current directory is used.
            Defaults to None.
        environment (Environment, optional):
            environment variables to pass to the command.
            Defaults to None.
        shell (bool, optional):
            whether to run the command in a shell environment (like "bash") or as a real command
            given to "exec".
            Defaults to False.
        print_command (bool, optional):
            whether to print the command.
            Defaults to True.
        print_output (bool, optional):
            whether to print the output.
            Defaults to True.
        print_env (bool, optional):
            whether to print the environment variables when they are defined.
            Defaults to True.
        print_curdir (bool, optional):
            whether to print the current directory if provided.
            Defaults to True.
        print_shell_cmd (bool, optional):
            whether to print the complete shell command, ready to be copy-pasted in a terminal.
            Defaults to False.
        print_file_shell_cmd (bool, optional):
            whether to print the shell command in a log file (`/tmp/benchkit.sh`).
            Defaults to True.
        timeout (Optional[int], optional):
            if not None, the command will be stopped after `timeout` seconds if it did not stop
            earlier.
            Defaults to None.
        output_is_log (bool, optional):
            whether the output of this command is logging and should be outputted as such, line by
            line (e.g. cmake or make command).
            Defaults to False.
        ignore_ret_codes (Iterable[int], optional):
            collection of error return codes to ignore if they are triggered.
            This allows to avoid an exception to be raised for commands that do not end with 0 even
            if they are successful.
            Defaults to ().
        split_arguments (bool, optional):
            whether the command is split in parts.
            This allows for the usage of commands using things like the pipe symbol,
            use with shell=True for this functionality.
            Defaults to True.

    Raises:
        subprocess.CalledProcessError:
            if the command exited with a non-zero exit code that is not ignored in
            `ignore_ret_codes`.

    Returns:
        str: the output of the shell command that completed successfully.
    """
    if ignore_ret_codes is None:
        ignore_ret_codes = (success_value,)
    else:
        ignore_ret_codes += (success_value,)

    # Use the visitor patterns to convert our tree to an executable string
<<<<<<< HEAD
    stringCommand = getString(commandTree)

    def try_conventing_bystring_to_readable_characters(bytestring: bytes) -> str | bytes:
        try:
            return bytestring.decode("utf-8")
        except Exception:
            return bytestring
=======
    command_string = getString(command_tree)
>>>>>>> 8a8b8335

    if redirect_stderr_to_stdout:
        stderr_out = subprocess.STDOUT
    else:
        stderr_out = subprocess.PIPE

<<<<<<< HEAD
    def logger_hook_out(input: Output):
        a = input.readOut_line()
        while a:
            print(
                f"\33[34m[OUT | {stringCommand}] \
                    {try_conventing_bystring_to_readable_characters(a)}\033[0m"
            )
            a = input.readOut_line()

    def logger_hook_err(input: Output):
        a = input.readErr_line()
        while a:
            print(
                f"\033[91m[ERR | {stringCommand}] \
                    {try_conventing_bystring_to_readable_characters(a)}\033[0m"
            )
            a = input.readErr_line()
=======
    def logger_hook_out(input_object: Output):
        a = input_object.readOut_line()
        while a:
            print(
                f"\33[34m[OUT | {command_string}] \
                    {try_converting_bystring_to_readable_characters(a)!r}\033[0m"
            )
            a = input_object.readOut_line()

    def logger_hook_err(input_object: Output):
        a = input_object.readErr_line()
        while a:
            print(
                f"\033[91m[ERR | {command_string}] \
                    {try_converting_bystring_to_readable_characters(a)!r}\033[0m"
            )
            a = input_object.readErr_line()
>>>>>>> 8a8b8335

    log_std_out_hook = ReaderHook(logger_hook_out, voidStdErr=True)
    log_std_err_hook = ReaderHook(logger_hook_err, voidStdOut=True)

    shell_process = subprocess.Popen(
        # why exec:
        # we want to be able to use shell=True
        # however this would make the shell the pid of the subprocess
        # by using exec we can get make the command take over the pid of the shell
        # this only works for POSIX (fixable for non posix by finding child)
        f"exec {command_string}",
        shell=True,
        cwd=current_dir,
        env=environment,
        stdout=subprocess.PIPE,
        stderr=stderr_out,
        stdin=subprocess.PIPE,
    )

    try:
        if shell_process.stdin is not None and std_input is not None:
            shell_process.stdin.write(std_input.encode("utf-8"))
            shell_process.stdin.flush()

        if shell_process.stdin is not None:
            shell_process.stdin.close()

        command_output = SshOutput(shell_process.stdout, shell_process.stderr)

        if output_is_log:
            log_std_out_hook.startHookFunction(command_output)
            pas = log_std_out_hook.getPassthrough()
            log_std_err_hook.startHookFunction(pas)
            command_output = log_std_err_hook.getPassthrough()
        try:
            if run_in_background:
                VoidOutput(command_output)
                # TODO: run_in_background makes it incompatible with timeout, this is fixable
                # shell_process.wait(timeout=timeout)
                return b''
            else:
                buffer = OutputBuffer(command_output)
                retcode = shell_process.wait(timeout=timeout)
                output = buffer.get_result()

        except subprocess.TimeoutExpired as err:
            # killing this will send eof to and end the hooks aswell
            shell_process.kill()
            raise err

        if shell_process.stdout is not None:
            shell_process.stdout.close()
        if shell_process.stderr is not None:
            shell_process.stderr.close()

        # not a sucsessfull execution and not an alowed exit code
        # raise the appropriate error
        if retcode not in ignore_ret_codes:
            print(ignore_ret_codes)
            raise subprocess.CalledProcessError(
                retcode,
                shell_process.args,
            )

        if print_output and not output_is_log:
            if "" != output.strip():
                print("[OUT]")
                print(output.strip())

        return output
    finally:
        # If something goes wrong we try to clean up after ourself
        # This can happen for example if we recieve a signal while waiting on an output
        try:
            if shell_process.stderr is not None:
                shell_process.stderr.close()
            if shell_process.stdout is not None:
                shell_process.stdout.close()
        finally:
            shell_process.terminate()
            # Wait allows the Popen process to cleanly terminate
            ret = shell_process.wait(1)
            print(f"ret:{ret}")<|MERGE_RESOLUTION|>--- conflicted
+++ resolved
@@ -12,8 +12,6 @@
 from benchkit.shell.commandAST.visitor import getString
 from benchkit.shell.CommunicationLayer.comunication_handle import Output, SshOutput
 from benchkit.shell.CommunicationLayer.hook import OutputBuffer, ReaderHook, VoidOutput
-<<<<<<< HEAD
-=======
 
 def convert_command_to_ast(command:str | List[str] | CommandNode) -> CommandNode:
     if isinstance(command, str):
@@ -35,7 +33,6 @@
     except UnicodeDecodeError:
         return bytestring
 
->>>>>>> 8a8b8335
 
 
 def shell_out_new(
@@ -58,17 +55,8 @@
     print_curdir: bool = True,  # TEMPORARALY not suported
     print_shell_cmd: bool = False,  # TEMPORARALY not suported
     print_file_shell_cmd: bool = True,  # TEMPORARALY not suported
-<<<<<<< HEAD
-    timeout: Optional[int] = None,
-    output_is_log: bool = False,
-    ignore_ret_codes: Iterable[int] = (),
-    run_in_background=False,
-    # split_arguments: bool = True, Support REMOVED -> can be achieved in another manner
-) -> str:
-=======
     print_command: bool = True,  # TEMPORARALY not suported
 ) -> bytes:
->>>>>>> 8a8b8335
     """
     Run a shell command on the host system.
 
@@ -139,42 +127,13 @@
         ignore_ret_codes += (success_value,)
 
     # Use the visitor patterns to convert our tree to an executable string
-<<<<<<< HEAD
-    stringCommand = getString(commandTree)
-
-    def try_conventing_bystring_to_readable_characters(bytestring: bytes) -> str | bytes:
-        try:
-            return bytestring.decode("utf-8")
-        except Exception:
-            return bytestring
-=======
     command_string = getString(command_tree)
->>>>>>> 8a8b8335
 
     if redirect_stderr_to_stdout:
         stderr_out = subprocess.STDOUT
     else:
         stderr_out = subprocess.PIPE
 
-<<<<<<< HEAD
-    def logger_hook_out(input: Output):
-        a = input.readOut_line()
-        while a:
-            print(
-                f"\33[34m[OUT | {stringCommand}] \
-                    {try_conventing_bystring_to_readable_characters(a)}\033[0m"
-            )
-            a = input.readOut_line()
-
-    def logger_hook_err(input: Output):
-        a = input.readErr_line()
-        while a:
-            print(
-                f"\033[91m[ERR | {stringCommand}] \
-                    {try_conventing_bystring_to_readable_characters(a)}\033[0m"
-            )
-            a = input.readErr_line()
-=======
     def logger_hook_out(input_object: Output):
         a = input_object.readOut_line()
         while a:
@@ -192,7 +151,6 @@
                     {try_converting_bystring_to_readable_characters(a)!r}\033[0m"
             )
             a = input_object.readErr_line()
->>>>>>> 8a8b8335
 
     log_std_out_hook = ReaderHook(logger_hook_out, voidStdErr=True)
     log_std_err_hook = ReaderHook(logger_hook_err, voidStdOut=True)
@@ -215,11 +173,13 @@
     try:
         if shell_process.stdin is not None and std_input is not None:
             shell_process.stdin.write(std_input.encode("utf-8"))
+            shell_process.stdin.write(std_input.encode("utf-8"))
             shell_process.stdin.flush()
 
         if shell_process.stdin is not None:
             shell_process.stdin.close()
 
+        command_output = SshOutput(shell_process.stdout, shell_process.stderr)
         command_output = SshOutput(shell_process.stdout, shell_process.stderr)
 
         if output_is_log:
@@ -240,6 +200,7 @@
 
         except subprocess.TimeoutExpired as err:
             # killing this will send eof to and end the hooks aswell
+            # killing this will send eof to and end the hooks aswell
             shell_process.kill()
             raise err
 
