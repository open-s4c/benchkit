--- conflicted
+++ resolved
@@ -307,29 +307,6 @@
         """
         raise NotImplementedError
 
-<<<<<<< HEAD
-    def copy_from_host(self, source: pathlib.Path, destination: pathlib.Path) -> None:
-        """Copy a file from the host (the machine benchkit is run on), to the
-           target machine the benchmark will be performed on
-        
-        Args:
-            source (Path): The source path where the file or folder is stored.
-            destination: (Path): The destination path where the file has to be 
-                                 copied to on the remote.
-        """
-        raise NotImplementedError("Copy from host is not implemented for your remote platform")
-
-    def copy_to_host(self, source: pathlib.Path, destination: pathlib.Path) -> None:
-        """Copy a file to the host (the machine benchkit is run on), from the
-           target machine the benchmark will be performed on
-        
-        Args:
-            source (Path): The source path where the file or folder is stored on the remote.
-            destination: (Path): The destination path where the file has to be 
-                                 copied to on the host.
-        """
-        raise NotImplementedError("Copy to host is not implemented for your remote platform")
-=======
     def copy_from_host(self, source: PathType, destination: PathType) -> None:
         """Copy a file from the host (the machine benchkit is run on), to the
            target machine the benchmark will be performed on.
@@ -351,8 +328,6 @@
                                      copied to on the host.
         """
         raise NotImplementedError("Copy to host is not implemented for this communication layer")
->>>>>>> 8505c80d
-
 
     def hostname(self) -> str:
         """Get hostname of the target host.
@@ -629,19 +604,11 @@
             with open(output_filename, "a") as file:
                 file.writelines([rline])
 
-<<<<<<< HEAD
-    def copy_from_host(self, source: pathlib.Path, destination: pathlib.Path) -> None:
-        self.shell(["rsync", "-av", str(source), str(destination)])
-
-    def copy_to_host(self, source: pathlib.Path, destination: pathlib.Path) -> None:
-        self.shell(["rsync", "-av", str(source), str(destination)])
-=======
     def copy_from_host(self, source: PathType, destination: PathType,) -> None:
         self.shell(["rsync", "-azPv", str(source), str(destination)])
 
     def copy_to_host(self, source: PathType, destination: PathType,) -> None:
         self.shell(["rsync", "-azPv", str(source), str(destination)])
->>>>>>> 8505c80d
 
     def current_user(self) -> str:
         return getpass.getuser()
@@ -800,31 +767,6 @@
             std_input=line + "\n",
         )
 
-<<<<<<< HEAD
-    def _get_ssh_host_and_port(self) -> tuple[str, str]:
-        port = 22
-        host = self._host
-
-        # We do assume that the user does not specify and esoteric ssh
-        # URI's. In other words we assume ssh://[user@]host[:port]
-        
-        if host.startswith("ssh://"):
-            host = host.split("://")[1]
-            parts = host.split(":")
-            if len(parts) == 2 and parts[1].isdigit():
-                host = parts[0]
-                port = int(parts[1])
-
-        return host, port
-
-    def copy_from_host(self, source: pathlib.Path, destination: pathlib.Path) -> None:
-        host, port = self._get_ssh_host_and_port()
-        shell_out(["rsync", "-av", "--progress", "-e", f"ssh -p {port}", str(source), f"{host}:{destination}"])
-
-    def copy_to_host(self, source: pathlib.Path, destination: pathlib.Path) -> None:
-        host, port = self._get_ssh_host_and_port()
-        shell_out(["rsync", "-a", "--progress", "-e", f"ssh -p {port}", f"{host}:{source}", str(destination)])
-=======
     def copy_from_host(self, source: PathType, destination: PathType) -> None:
         if self._in_ssh_config:
             command = ["rsync", "-azPv", str(source), f"{self._host}:{destination}"]
@@ -846,7 +788,6 @@
             command = ["rsync", "-a", "--progress", "-e", f"ssh -p {port}", f"{user}@{hostname}:{source}", str(destination)]
 
         shell_out(command=command)
->>>>>>> 8505c80d
 
     def _remote_shell_command(
         self,
