--- conflicted
+++ resolved
@@ -594,11 +594,8 @@
         benchmark_duration_seconds: Optional[int] = None,
         results_dir: Optional[PathType] = None,
         pretty: Pretty | None = None,
-<<<<<<< HEAD
         filter_func: Optional[Callable[[Dict[str, Any]], bool]] = None,
-=======
         symlink_latest: bool = False,
->>>>>>> aa273b11
     ):
         records_gen = cartesian_product(variables)
 
