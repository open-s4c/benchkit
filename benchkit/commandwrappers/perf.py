# Copyright (C) 2023 Huawei Technologies Co., Ltd. All rights reserved.
# SPDX-License-Identifier: MIT
"""
Command wrapper for the `perf` Linux utility which allows to capture performance monitoring values
when executing the wrapped command. Wrappers can execute "perf record" and "perf stat".
"""

import csv
import json
import os
import os.path
import pathlib
import re
import subprocess
import sys
import time
from functools import cache
from typing import Callable, Dict, List, Optional, Tuple

from benchkit.benchmark import RecordResult, WriteRecordFileFunction
from benchkit.commandwrappers import CommandWrapper, PackageDependency
from benchkit.communication import CommunicationLayer
from benchkit.helpers.linux import ps, sysctl
from benchkit.platforms import Platform, get_current_platform
from benchkit.shell.shell import shell_interactive, shell_out
from benchkit.shell.shellasync import AsyncProcess, SplitCommand
from benchkit.utils.types import Environment, PathType

PerfEvent = str

FILENAME_FLAMEGRAPH = "flamegraph.svg"


def _perf_command_prefix(
    perf_bin: PathType,
    platform: Platform,
) -> SplitCommand:
    kernel_perf_event_paranoid = sysctl.get_kernel_perf_event_paranoid(comm_layer=platform.comm)
    if -1 == kernel_perf_event_paranoid:
        return [perf_bin]

    print(
        (
            '[WARNING] perf tool will be run using "sudo". '
            "To avoid this, enable perf in userspace with the following command:\n"
            "  sudo sysctl -w kernel.perf_event_paranoid=-1  # transient\n"
            '  echo "kernel.perf_event_paranoid=-1" | sudo tee -a /etc/sysctl.conf  '
            "# permanent across reboots"
        ),
        file=sys.stderr,
    )
    return ["sudo", perf_bin]


def _find(find_dir: PathType, include_subdirs: bool):
    for root, dirs, files in os.walk(find_dir):
        for name in files:
            yield os.path.join(root, name)
        if include_subdirs:
            for name in dirs:
                yield os.path.join(root, name)


def _which(executable: str) -> Optional[PathType]:
    result = None

    try:
        result = shell_out(
            command=f"which {executable}", print_input=False, print_output=False
        ).strip()
    except subprocess.CalledProcessError:
        pass

    return result


@cache
def _find_perf_bin(search_path: Optional[PathType]) -> PathType:
    result = None
    kernel = shell_out(
        "uname -r",
        print_input=False,
        print_output=False,
    ).strip()

    if search_path is not None:
        perf_path = os.path.realpath(os.path.join(search_path, "perf"))
        result = shell_out(f"which {perf_path}").strip()

    if result is None:
        result = _which(f"/tools/{kernel}/bin/perf")

    if result is None:
        result = _which("perf")

    if result is None:
        raise ValueError(
            "Impossible to find perf on the platform. Please install and/or specify search_path."
        )

    return result


def _validate_record_data_dir(record_data_dir: PathType) -> None:
    if record_data_dir is None:
        raise ValueError(
            "Record data directory cannot be None, it is required to save the perf data."
        )


@cache
def _get_available_events(
    perf_bin: PathType,
) -> Tuple[List[PerfEvent], Dict[str, Dict[PerfEvent, str]]]:
    raw_output = shell_out(
        command=f"{perf_bin} list --no-desc",
        print_input=False,
        print_output=False,
    )
    events = []
    events_dict = {}
    current_group = "no_group"
    events_dict[current_group] = {}

    iterlines = iter(raw_output.splitlines())
    event_id = None
    for line in iterlines:
        sline = line.strip()

        m = re.match(pattern=r"^([-_/:A-Za-z0-9\s]+):$", string=sline)
        if m is not None:
            (group_name,) = m.groups()
            current_group = group_name
            events_dict[current_group] = {}
            continue

        m = re.match(pattern=r"([-_/:.a-zA-Z0-9]+)\s+\[(.*)\]", string=sline)
        if m is not None:
            event_id, event_desc = m.groups()
            events.append(event_id)
            events_dict[current_group][event_id] = event_desc
            continue

        m = re.match(
            pattern=r"([-_/:.a-zA-Z0-9]+)\s+OR\s+([-_/:.a-zA-Z0-9]+)\s*\[(.*)\]",
            string=sline,
        )
        if m is not None:
            event_left, event_right, event_desc = m.groups()
            events.append(event_left)
            events.append(event_right)
            events_dict[current_group][event_left] = event_desc
            events_dict[current_group][event_right] = event_desc
            continue

        m = re.match(pattern=r"(^[-_/:.a-zA-Z0-9]+)$", string=sline)
        if m is not None:
            (event_id,) = m.groups()
            events.append(event_id)
            continue

        m = re.match(pattern=r"^\[(.*)\]$", string=sline)
        if m is not None:
            (event_desc,) = m.groups()
            if event_id is not None:
                # use event_id set at the previous iteration
                events_dict[current_group][event_id] = event_desc
            continue

        m = re.match(pattern=r"^\[(.*)$", string=sline)
        if m is not None:
            (event_desc,) = m.groups()
            if event_id is not None:
                # use event_id set at the previous iteration
                events_dict[current_group][event_id] = event_desc
            continue
        m = re.match(pattern=r"^\s+(.*)\]$", string=line)
        if m is not None:
            (event_desc,) = m.groups()
            if event_id is not None:
                # use event_id set at the previous iteration (description over 2 lines)
                events_dict[current_group][event_id] += " " + event_desc
            continue
        m = re.match(pattern=r"^\s+(.*)$", string=line)
        if m is not None:
            (event_desc,) = m.groups()
            if event_id is not None:
                # use event_id set at the previous iteration (description over 3 lines)
                if event_id not in events_dict:
                    events_dict[current_group][event_id] = ""
                events_dict[current_group][event_id] += " " + event_desc
            continue

        if "[Raw hardware event descriptor]" in sline:
            continue
        if "[Hardware breakpoint]" in sline:
            continue
        if sline.startswith("Error:"):
            continue
        if not sline:
            continue

        raise ValueError(f'perf-stat parsing error, unable to match: "{line}"')

    return events, events_dict


def _validate_events(
    perf_bin: PathType,
    events: List[PerfEvent],
    remove_absent_event: bool,
) -> List[PerfEvent]:
    all_available_events, _ = _get_available_events(perf_bin=perf_bin)

    available_events = []
    for event in events:
        processed_event = event
        if processed_event.endswith(":k") or processed_event.endswith(":u"):
            processed_event = processed_event[:-2]
        if processed_event.startswith("r") and processed_event[1:].isnumeric():
            available_events.append(event)
            continue
        if processed_event in all_available_events:
            available_events.append(event)

    if not remove_absent_event:
        not_available_events = [event for event in events if event not in available_events]
        if not_available_events:
            raise ValueError(
                f"The following provided events are not available: {','.join(not_available_events)}"
            )
    return available_events


def enable_non_sudo_perf(comm_layer: CommunicationLayer) -> None:
    """Allows non-root / non-sudoer to run perf.

    Args:
        comm_layer (CommunicationLayer): communication layer where to enable perf for non-root user.
    """
    current_paranoid_value = sysctl.get_kernel_perf_event_paranoid(comm_layer=comm_layer)
    if -1 != current_paranoid_value:
        sysctl.set_kernel_perf_event_paranoid(value=-1, comm_layer=comm_layer)


class PerfWrapError(Exception):
    """Error for any `perf` related wrapper."""


class PerfStatWrap(CommandWrapper):
    """Command wrapper for the `perf stat` utility."""

    _perf_stat_csv_field_names = [
        "counter-value",
        "unit",
        "event",
        "event-runtime",
        "pcnt-running",  # percentage_counter_cover
        "comment1",
        "comment2",
    ]

    def __init__(
        self,
        perf_path: Optional[PathType] = None,
        events: Optional[List[PerfEvent]] = None,
        freq: Optional[int] = None,
        quiet: Optional[bool] = None,
        output_filename: Optional[PathType] = "perf-stat.txt",
        use_json: bool = True,
        separator: Optional[str] = None,
        remove_absent_event: bool = False,
        platform: Platform | None = None
    ):
        if use_json and separator is not None:
            raise ValueError("PerfStatWrap: Cannot use json format and provide a CSV separator at the same time.")

        super().__init__()
        self.platform = get_current_platform() if platform is None else platform

        self._perf_bin = _find_perf_bin(search_path=perf_path)

        if events is not None:
            events = _validate_events(
                perf_bin=self._perf_bin,
                events=events,
                remove_absent_event=remove_absent_event,
            )

        self._events = events
        self._freq = freq
        self._quiet = quiet
        self._output_filename = output_filename
        self._use_json = use_json
        self._separator = separator  # if None, does not use `-x` option

        self._perf_stat_options = None

    @property
    def perf_stat_options(self) -> List[str]:
        """Get all options formatted for the command line format of perf stat.

        Returns:
            List[str]: partial split command with all configured options.
        """
        if self._perf_stat_options is None:
            pro = []
            if self._events is not None:
                pro.extend(["-e", f"{','.join(self._events)}"])
            if self._freq is not None:
                pro.extend(["-I", f"{self._freq}"])
            if self._quiet:
                pro.append("--quiet")
            if self._use_json:
                pro.append("--json")
            elif self._separator is not None:
                # TODO We have to break the abstraction here, because sanitize only work for remote
                # We might want to find a better way to pass command to ssh and other remote
                # mechanisms in the future.
                if self.platform.comm.is_local:
                    pro.append(f"-x{self._separator}")
                else:
                    pro.append(f"-x'{self._separator}'")
            self._perf_stat_options = pro
        return self._perf_stat_options

    @staticmethod
    def _every_thread_cleanup(record_data_dir: pathlib.Path) -> None:
        for filename in os.listdir(record_data_dir):
            filename = str(filename)
            if filename.startswith("perf-stat-") and filename.endswith(".txt"):
                pathname = record_data_dir / filename
                if 0 == os.path.getsize(pathname):
                    os.remove(pathname)

    def dependencies(self) -> List[PackageDependency]:
        kernel_version = self.platform.kernel_version()
        return super().dependencies() + [
            PackageDependency("linux-tools-common"),
            PackageDependency("linux-tools-generic"),
            PackageDependency(f"linux-tools-{kernel_version}"),
        ]

    def command_prefix(  # pylint: disable=arguments-differ
        self,
        platform: Platform,
        perf_stat_enable: bool = True,
        record_data_dir: Optional[PathType] = None,
        **kwargs,
    ) -> List[str]:
        """Define perf-stat prefix for the command to wrap.

        Args:
            platform (Platform): platform where to run the command.
            perf_stat_enable (bool, optional): whether to enable the perf-stat prefix. Defaults to
                                               True.
            record_data_dir (Optional[PathType], optional): path to the record data directory if it
                                                            exists. Defaults to None.

        Returns:
            List[str]: _description_
        """
        cmd_prefix = super().command_prefix(**kwargs)

        if not perf_stat_enable:
            return cmd_prefix

        output_option = []
        if self._output_filename is not None:
            _validate_record_data_dir(record_data_dir=record_data_dir)
            perf_stat_pathname = os.path.join(record_data_dir, self._output_filename)
            output_option = ["--output", perf_stat_pathname]

        perf_prefix = _perf_command_prefix(perf_bin=self._perf_bin, platform=platform)
        cmd_prefix = perf_prefix + ["stat"] + self.perf_stat_options + output_option + cmd_prefix

        return cmd_prefix

    def updated_environment(self, environment: Environment) -> Environment:
        # Force locale to avoid confusion with "," and "." in json output:
        return environment | {"LC_NUMERIC": "en_US.UTF-8"}

    def attach_every_thread(
        self,
        process: AsyncProcess,
        platform: Platform,
        record_data_dir: pathlib.Path,
        poll_ms: int = 10,
    ):
        """Command attachment that will attach to every thread of the wrapped process.

        Args:
            process (AsyncProcess): the process to attach perf-stat to.
            platform (Platform): the platform where the process is running.
            record_data_dir (pathlib.Path): the path to the record data directory of the benchmark.
            poll_ms (int, optional): the period at which to poll the process to detect newly created
                                     threads. Defaults to 10.
        """
        perf_prefix = _perf_command_prefix(perf_bin=self._perf_bin, platform=platform)
        prefix = perf_prefix + ["stat"] + self.perf_stat_options + ["--per-thread", "-t"]

        tids2perf_cmd = {}

        while not process.is_finished():
            current_tids = ps.get_threads_of_process(pid=process.pid)
            for tid in current_tids:
                if tid not in tids2perf_cmd:
                    value_pathname = record_data_dir / f"perf-stat-val-tid{tid}.txt"
                    cmd = prefix + [f"{tid}", "--output", f"{value_pathname}"]
                    tids2perf_cmd[tid] = AsyncProcess(
                        platform=platform,
                        arguments=cmd,
                        stdout_path=record_data_dir / f"perf-stat-out-tid{tid}.txt",
                        stderr_path=record_data_dir / f"perf-stat-err-tid{tid}.txt",
                    )
            time.sleep(poll_ms / 1000)

        for current_process in tids2perf_cmd.values():
            current_process.wait()
        self._every_thread_cleanup(record_data_dir=record_data_dir)

    def post_run_hook_update_results(
        self,
        experiment_results_lines: List[RecordResult],
        record_data_dir: PathType,
        write_record_file_fun: WriteRecordFileFunction,
    ) -> RecordResult:
        """
        Post run hook to generate extension to record results dict with the captured perf values.
        """
        assert experiment_results_lines  # to remove the "unused" warning
        assert write_record_file_fun  # to remove the "unused" warning

        # version without --per-thread
        global_perf_stat_pathname = os.path.join(record_data_dir, self._output_filename)

        # version with --per-thread
        output_filename_prefix = "perf-stat-"
        perf_stat_pathnames = sorted(
            [global_perf_stat_pathname]
            + [
                os.path.join(record_data_dir, f)
                for f in os.listdir(record_data_dir)
                if f.startswith(output_filename_prefix)
            ]
        )

        output_dict = {}
        for perf_stat_pathname in perf_stat_pathnames:
            if not os.path.exists(perf_stat_pathname):
                continue
            if "val-tid" in perf_stat_pathname:
                output_dict |= self._results_per_thread(perf_stat_pathname=perf_stat_pathname)
            else:
                output_dict |= self._results_global(perf_stat_pathname=perf_stat_pathname)

        return output_dict

    def _align_field_names(
        self, perf_stat_pathname: PathType, events: List[str], field_names: List[str],
    ) -> List[str]:
        # For reasons beyond my understanding, perf stat returns a CSV file format that contains
        # optional fields without giving you the header of the file. To combat this, we try to
        # align the fields that are guaranteed to be given (given in field_names)
        # with the real CSV fields by inserting some padding to fill the optional fields if they
        # exist. We do this by trying to infer the location of the "event_name" column, we can
        # then align the field_names to that. Inferring this location is as easy as trying to
        # find the name of an event we were looking for in the row, since the event_name column
        # should contain the name of one of these events.
        with open(perf_stat_pathname, "r") as perf_stat_file:
            first_line_filter = filter(
                lambda row: not row.strip().startswith("#") and row.strip() != "",
                perf_stat_file,
            )
            row = next(first_line_filter)
            fields = row.split(self._separator)

            event_idxes = [fields.index(event) for event in events if event in fields]

            # If we did not find an event in the row, we return the field names as we got
            # them because we cannot align the fields.
            if len(event_idxes) == 0:
                return field_names

            # We take the lowest index of the event indexes. In practice we should
            # only ever find one index here, but in theory it is possible that one
            # of the other fields (maybe a comment field) in the CSV contains a string
            # that matches the event name.
            idx_in_row = sorted(event_idxes)[0]
            idx_in_fieldnames = field_names.index("event")
            padding_events = [f"bogus-column{i}" for i in range(idx_in_row - idx_in_fieldnames)]
            return [*padding_events, *field_names]

    def _parse(
        self,
        perf_stat_pathname: PathType,
        field_names: List[str],
    ) -> List[Dict[str, str]]:
        if self._use_json:
            return self._parse_json(perf_stat_pathname=perf_stat_pathname, field_names=field_names)
        else:
            return self._parse_csv(perf_stat_pathname=perf_stat_pathname, field_names=field_names)

    def _parse_json(
        self,
        perf_stat_pathname: PathType,
        field_names: List[str],
    ) -> List[Dict[str, str]]:
        with open(perf_stat_pathname, "r") as perf_stat_file:
            lines = [line.strip() for line in perf_stat_file]
        json_lines = [json.loads(line) for line in lines]
        return json_lines

    def _parse_csv(
        self,
        perf_stat_pathname: PathType,
        field_names: List[str],
    ) -> List[Dict[str, str]]:
        field_names = self._align_field_names(
            perf_stat_pathname=perf_stat_pathname,
            events=self._events,
            field_names=field_names,
        )

        with open(perf_stat_pathname, "r") as perf_stat_file:
            comments_filtered_file = filter(
                lambda row: not row.strip().startswith("#"),
                perf_stat_file,
            )
            reader = csv.DictReader(
                comments_filtered_file,
                fieldnames=field_names,
                delimiter=self._separator,
            )
            rows = [dict(row) for row in reader]

        return rows

    def _results_per_thread(
        self,
        perf_stat_pathname: PathType,
    ) -> RecordResult:
        counter_rows = self._parse_csv(  # TODO adapt for json
            perf_stat_pathname=perf_stat_pathname,
            field_names=["taskname-pid"] + self._perf_stat_csv_field_names,
        )

        m = re.match(pattern=r"^.*-val-tid(\d+).txt$", string=perf_stat_pathname)
        if m is None:
            raise ValueError(f"No tid in filename: {perf_stat_pathname}")
        filename_tid = int(m.groups()[0])

        output_dict = {}
        for counter_row in counter_rows:
            taskname_pid = counter_row["taskname-pid"]
            _, pid = taskname_pid.rsplit("-", maxsplit=1)
            assert filename_tid == int(pid)

            event_name = counter_row["event_name"]
            if event_name.endswith("/"):
                event_name = event_name[:-1]
            counter_value = counter_row["counter_value"]
            unit = counter_row["counter_unit"]
            run_time = counter_row["run_time"]
            coverage = counter_row["percentage_counter_cover"]

            output_dict[f"perf-stat/pid{pid}/{event_name}"] = counter_value
            output_dict[f"perf-stat/pid{pid}/{event_name}.unit"] = unit
            output_dict[f"perf-stat/pid{pid}/{event_name}.rt"] = run_time
            output_dict[f"perf-stat/pid{pid}/{event_name}.cov"] = coverage

        return output_dict

    def _results_global(
        self,
        perf_stat_pathname: PathType,
    ) -> RecordResult:
        counter_rows = self._parse(
            perf_stat_pathname=perf_stat_pathname,
            field_names=self._perf_stat_csv_field_names,
        )

        output_dict = {}
        for counter_row in counter_rows:
            event_name = counter_row["event"]
            if event_name.endswith("/"):
                event_name = event_name[:-1]
            counter_value = counter_row["counter-value"]
            unit = counter_row["unit"]
            run_time = counter_row["event-runtime"]
            coverage = counter_row["pcnt-running"]  # percentage_counter_cover

            output_dict[f"perf-stat/{event_name}"] = counter_value
            output_dict[f"perf-stat/{event_name}.unit"] = unit
            output_dict[f"perf-stat/{event_name}.rt"] = run_time
            output_dict[f"perf-stat/{event_name}.cov"] = str(coverage)

        return output_dict


class PerfReportWrap(CommandWrapper):
    """Command wrapper for the `perf record`/`perf report` utility."""

    def __init__(
        self,
        perf_path: Optional[PathType] = None,
        report_file: bool = True,
        report_interactive: bool = True,
        record_stack_traces: bool = True,
        freq: Optional[int] = None,
        call_graph: Optional[str] = "dwarf",
        stdio: bool = False,
        flamegraph_path: Optional[PathType] = None,
        perf_record_options: Optional[List[str]] = None,
<<<<<<< HEAD
=======
        perf_report_options: Optional[List[str]] = None,
>>>>>>> f7b6d7c6
    ):
        super().__init__()
        self.platform = get_current_platform()
        self.latest_perf_path = None

        self._perf_bin = _find_perf_bin(search_path=perf_path)

        self._report_file = report_file
        self._report_interactive = report_interactive
        self._record_stack_traces = record_stack_traces
        self._freq = freq
        self._call_graph = call_graph
        self._stdio = stdio
        self._flamegraph_path = flamegraph_path

        self._perf_record_options = perf_record_options
<<<<<<< HEAD
        self._perf_report_options = None
=======
        self._perf_report_options = perf_report_options
>>>>>>> f7b6d7c6

    @property
    def perf_record_options(self) -> List[str]:
        """Get all options formatted for the command line format of perf record.

        Returns:
            List[str]: partial split commands with the options formatted as expected by perf-record
                       command line.
        """
        if self._perf_record_options is None:
            pro = []
            if self._freq is not None:
                pro.extend(["-F", f"{self._freq}"])
            if self._call_graph is not None:
                pro.extend(["--call-graph", f"{self._call_graph}"])
            if self._record_stack_traces:
                pro.extend(["-g"])
            self._perf_record_options = pro
        return self._perf_record_options

    @property
    def perf_report_options(self) -> List[str]:
        """Get all options formatted for the command line format of perf report.

        Returns:
            List[str]: partial split commands with the options formatted as expected by perf-report
                       command line.
        """
        if self._perf_report_options is None:
            pro = []
            if self._call_graph is not None:
                pro.extend(["--call-graph", "-G"])
            if self._stdio:
                pro.append("--stdio")
            self._perf_report_options = pro
        return self._perf_report_options

    def dependencies(self) -> List[PackageDependency]:
        kernel_version = self.platform.kernel_version()
        return super().dependencies() + [
            PackageDependency("fzf"),
            PackageDependency("linux-tools-common"),
            PackageDependency("linux-tools-generic"),
            PackageDependency(f"linux-tools-{kernel_version}"),
            PackageDependency("util-linux"),  # for fzf
        ]

    def command_prefix(  # pylint: disable=arguments-differ
        self,
        record_data_dir: Optional[PathType],
        platform: Platform,
        **kwargs,
    ) -> List[str]:
        cmd_prefix = super().command_prefix(**kwargs)

        _validate_record_data_dir(record_data_dir=record_data_dir)
        perf_data_pathname = os.path.join(record_data_dir, "perf.data")

        perf_prefix = _perf_command_prefix(perf_bin=self._perf_bin, platform=platform)
        cmd_prefix = (
            perf_prefix
            + ["record", "--output", f"{perf_data_pathname}"]
            + self.perf_record_options
            + cmd_prefix
        )

        self.latest_perf_path = perf_data_pathname

        return cmd_prefix

    def post_run_hook_report(
        self,
        experiment_results_lines: List[RecordResult],
        record_data_dir: PathType,
        write_record_file_fun: WriteRecordFileFunction,
    ) -> None:
        """Post run hook to generate extension of result dict holding the results of perf report.

        Args:
            experiment_results_lines (List[RecordResult]): the record results.
            record_data_dir (PathType): path to the record data directory.
            write_record_file_fun (WriteRecordFileFunction): callback to record a file into data
                                                             directory.
        """
        assert experiment_results_lines and record_data_dir

        perf_data_pathname = self.latest_perf_path
        self._chown(pathname=perf_data_pathname)

        command = self._perf_report_command(perf_data_pathname=perf_data_pathname)

        # retrieve output into file first for posterity
        if self._report_file:
            file_command = command + ([] if self._stdio else ["--stdio"])
            output = shell_out(file_command, print_output=False)
            write_record_file_fun(file_content=output.strip(), filename="perf.report")

        if self._report_interactive:
            shell_interactive(command=command, ignore_ret_codes=(-13,))  # ignore broken pipe error

    def post_run_hook_flamegraph(
        self,
        experiment_results_lines: List[RecordResult],
        record_data_dir: PathType,
        write_record_file_fun: WriteRecordFileFunction,
    ) -> None:
        """Post run hook to generate flamegraph into data directory of the record.

        Raises:
            PerfWrapError: when flamegraph path has not been given at wrapper creation.
        """
        assert experiment_results_lines and record_data_dir  # ignore unused

        if self._flamegraph_path is None:
            raise PerfWrapError(
                (
                    "Trying to generate flamegraph on post "
                    "run hook but flamegraph_path not provided "
                    "to perf wrapper instance."
                )
            )

        perf_data_pathname = self.latest_perf_path
        self._chown(pathname=perf_data_pathname)

        out_perf = shell_out(
            f"{self._perf_bin} script --input {perf_data_pathname}", print_output=False
        )
        flamegraph_path = os.path.realpath(self._flamegraph_path)
        stackcollperf_script = os.path.join(flamegraph_path, "stackcollapse-perf.pl")
        flamegraph_script = os.path.join(flamegraph_path, "flamegraph.pl")
        out_folded = shell_out(
            stackcollperf_script,
            std_input=out_perf,
            current_dir=flamegraph_path,
            print_output=False,
        )
        svg_flamechart = shell_out(
            flamegraph_script,
            std_input=out_folded,
            current_dir=flamegraph_path,
            print_output=False,
        )

        write_record_file_fun(file_content=svg_flamechart, filename=FILENAME_FLAMEGRAPH)

    def fzf_report(self, search_dir: PathType) -> None:
        """Generate all report browsable with fzf dynamic CLI.

        Args:
            search_dir (PathType): path where to look for the perf report files.
        """
        self._fzf(
            search_dir=search_dir,
            target_filename="perf.data",
            header="perf report?",
            command_fun=lambda path: self._perf_report_command(perf_data_pathname=path),
        )

    def fzf_flamegraph(self, search_dir: PathType) -> None:
        """Generate all flamegraphs browsable with fzf dynamic CLI.

        Args:
            search_dir (PathType): path where to look for the flamegraph files.
        """

        def open_browser(arg: PathType):
            command = f"python3 -m webbrowser {arg}"
            result = command.split(" ")
            return result

        self._fzf(
            search_dir=search_dir,
            target_filename=FILENAME_FLAMEGRAPH,
            header="flamegraph?",
            command_fun=open_browser,
        )

    def _chown(self, pathname: PathType) -> None:
        path = pathlib.Path(pathname)
        current_owner = path.owner()  # TODO only works on local platforms
        user = self.platform.current_user()
        if current_owner != user:
            shell_out(["sudo", "chown", f"{user}:{user}", str(path)], print_output=False)

    def _perf_report_command(self, perf_data_pathname: PathType) -> SplitCommand:
        command = [
            self._perf_bin,
            "report",
            "--input",
            f"{perf_data_pathname}",
        ] + self.perf_report_options

        return command

    def _fzf(
        self,
        search_dir: PathType,
        target_filename: str,
        header: str,
        command_fun: Callable[[PathType], SplitCommand],
    ):
        user = self.platform.current_user()

        paths = [
            f
            for f in _find(find_dir=search_dir, include_subdirs=False)
            if f.endswith(target_filename)
        ]
        files = [os.path.relpath(f, search_dir) for f in paths]

        for path in paths:
            self._chown(pathname=path)

        while chosen_file := shell_out(
            command=["fzf", "--header", header],
            std_input="\n".join(files),
            ignore_ret_codes=(130,),  # ignore pipe broken
        ).strip():
            chosen_path = os.path.join(search_dir, chosen_file)
            command = command_fun(chosen_path)
            shell_interactive(command=command, ignore_ret_codes=(-13,))  # ignore broken pipe error<|MERGE_RESOLUTION|>--- conflicted
+++ resolved
@@ -612,10 +612,7 @@
         stdio: bool = False,
         flamegraph_path: Optional[PathType] = None,
         perf_record_options: Optional[List[str]] = None,
-<<<<<<< HEAD
-=======
         perf_report_options: Optional[List[str]] = None,
->>>>>>> f7b6d7c6
     ):
         super().__init__()
         self.platform = get_current_platform()
@@ -632,11 +629,7 @@
         self._flamegraph_path = flamegraph_path
 
         self._perf_record_options = perf_record_options
-<<<<<<< HEAD
-        self._perf_report_options = None
-=======
         self._perf_report_options = perf_report_options
->>>>>>> f7b6d7c6
 
     @property
     def perf_record_options(self) -> List[str]:
