# Copyright (C) 2023 Huawei Technologies Co., Ltd. All rights reserved.
# SPDX-License-Identifier: MIT
"""
Module of the main benchmark class, parent of all benchkit benchmarks.
"""

import inspect
import itertools
import json
import os
import pathlib
from multiprocessing import Barrier
from subprocess import CalledProcessError
from typing import IO, Any, Dict, Iterable, List, Optional, Protocol, Tuple

from benchkit.commandwrappers import CommandWrapper
from benchkit.dependencies import check_dependencies
from benchkit.dependencies.packages import PackageDependency
from benchkit.platforms import get_current_platform
from benchkit.sharedlibs import SharedLib
from benchkit.sharedlibs.tiltlib import TiltLib
from benchkit.shell.shellasync import AsyncProcess, shell_async
from benchkit.utils.gdb import generate_gdb_script_from_cmd
from benchkit.utils.misc import CSV_SEPARATOR, TimeMeasure, dict_union, seconds2pretty
from benchkit.utils.system import get_boot_args
from benchkit.utils.tee import teeprint
from benchkit.utils.types import (
    Command,
    Constants,
    Environment,
    PathType,
    Pretty,
    SplitCommand,
)
from benchkit.utils.variables import list_groupby

RecordKey = str
RecordValue = Any
RecordParameters = Dict[RecordKey, RecordValue]
RecordResult = Dict[RecordKey, RecordValue]


class WriteRecordFileFunction(Protocol):
    """
    Callback to write a file in the right directory corresponding to the current executing record.
    """

    def __call__(
        self,
        file_content: str,
        filename: PathType,
    ) -> None:
        ...


class PreRunHook(Protocol):
    """
    Callback for running hooks before the execution of a benchmark.
    """

    def __call__(
        self,
        build_variables: RecordResult,
        run_variables: RecordResult,
        record_data_dir: PathType,
    ) -> None:
        ...


class PostRunHook(Protocol):
    """
    Callback for running hooks after the execution of a benchmark.
    """

    def __call__(
        self,
        experiment_results_lines: List[RecordResult],
        record_data_dir: PathType,
        write_record_file_fun: WriteRecordFileFunction,
    ) -> Optional[RecordResult]:
        ...


class CommandAttachment(Protocol):
    """
    Callback for a command that will be attached to the benchmark command (asynchronously).
    """

    def __call__(
        self,
        process: AsyncProcess,
        record_data_dir: PathType,
    ) -> None:
        ...


class Benchmark:
    """
    Represent a single benchmark to be run, exploring the parameter space of the associated
    campaign. Wrappers, attachments, libraries, and hooks can be provided to apply recurring
    standalone processing to the benchmark.
    """

    def __init__(
        self,
        command_wrappers: Iterable[CommandWrapper],
        command_attachments: Iterable[CommandAttachment],
        shared_libs: Iterable[SharedLib],
        pre_run_hooks: Iterable[PreRunHook],
        post_run_hooks: Iterable[PostRunHook],
    ) -> None:
        # TODO tilt is still hardcoded for now, remove tilt from the base benchmark class
        tilts = [lib for lib in shared_libs if isinstance(lib, TiltLib)]
        tilt = tilts[0] if tilts else None

        self._command_wrappers = command_wrappers
        self._command_attachments = list(command_attachments)
        self._shared_libs = shared_libs
        self._pre_run_hooks = pre_run_hooks
        self._post_run_hooks = post_run_hooks

        self.tilt = tilt
        self.platform = get_current_platform()

        self._configured = False
        self._experiment_name = None
        self._benchmark_name = None
        self._csv_output_path = None
        self._base_data_dir = None
        self._benchmark_duration_seconds = None
        self._nb_runs = None
        self._variables = None
        self._other_campaigns_seconds = None
        self._use_tilt = None
        self._constants = None
        self._pretty_variables = None

        self._total_nb_runs = None
        self._nb_runs_done = 0
        self._first_line_is_printed = False

        self._debug = False
        self._gdb = False
        self._flamegraph_path: Optional[PathType] = None

    @property
    def bench_src_path(self) -> pathlib.Path:
        """
        Return the path to the source of the benchmark.

        Returns:
            pathlib.Path: the path to the source of the benchmark.
        """
        raise NotImplementedError

    @staticmethod
    def get_build_var_names() -> List[str]:
        """
        Get the names of the build variables.

        Returns:
            List[str]: the names of the build variables.
        """
        raise NotImplementedError

    @staticmethod
    def get_run_var_names() -> List[str]:
        """
        Get the names of the run variables.

        Returns:
            List[str]: the names of the run variables.
        """
        raise NotImplementedError

    @staticmethod
    def get_tilt_var_names() -> List[str]:
        """
        Get the names of the tilt variables.

        Returns:
            List[str]: the names of the tilt variables.
        """
        raise NotImplementedError

    @staticmethod
    def _write_to_record_data_dir(
        file_content: str,
        filename: PathType,
        record_data_dir: Optional[PathType],
    ) -> None:
        if record_data_dir is None:
            return
        rdd = pathlib.Path(record_data_dir)

        output_path = rdd / filename
        with open(output_path, "w") as output_file:
            output_file.write(file_content)

    @staticmethod
    def _log_footers(
        output_file: IO[str],
        total_duration_seconds: float,
    ) -> None:
        def log_line(line: str) -> None:
            print(f"# {line}", file=output_file)
            output_file.flush()

        total_duration_pretty = seconds2pretty(total_duration_seconds)
        log_line(f"total_duration_seconds: {total_duration_seconds}")
        log_line(f"total_duration_pretty: {total_duration_pretty}")

    @staticmethod
    def _log_prebuild_time(
        output_file: IO[str],
        prebuild_seconds: float,
    ) -> None:
        def log_line(line: str) -> None:
            print(f"# {line}", file=output_file)
            output_file.flush()

        prebuild_duration_pretty = seconds2pretty(prebuild_seconds)
        log_line(f"prebuild_duration_seconds: {prebuild_seconds}")
        log_line(f"prebuild_duration_pretty: {prebuild_duration_pretty}")

    @staticmethod
    def _log_total_time_info(
        total_nb_runs: int,
        total_seconds: int,
    ) -> None:
        print(f"[INFO] Total number of runs: {total_nb_runs}")
        print(f"[INFO] Expected duration: {total_seconds}")

    @staticmethod
    def _log_current_time_info(
        total_nb_runs: int,
        nb_runs_done: int,
        bench_duration: int,
        other_campaigns_seconds: int,
    ) -> None:
        time_suffix = ""
        full_time_str = ""
        if bench_duration is not None:
            remaining_seconds = (total_nb_runs - nb_runs_done) * bench_duration
            remaining_time = seconds2pretty(remaining_seconds)
            time_suffix = (
                f", current campaign expected remaining time: "
                f"~{remaining_seconds} seconds, "
                f"i.e. ~{remaining_time}"
            )
            full_remaining_seconds = remaining_seconds + other_campaigns_seconds
            full_remaining_time = seconds2pretty(full_remaining_seconds)
            full_time_str = (
                f"[INFO] Full campaign suite estimated remaining time: "
                f"~{full_remaining_seconds} seconds, "
                f"i.e. ~{full_remaining_time}"
            )

        run_str = f"{nb_runs_done + 1: {len(str(total_nb_runs))}}"
        print(f"[INFO] Run {run_str}/{total_nb_runs}{time_suffix}")
        if full_time_str:
            print(full_time_str)

    def dependencies(self) -> List[PackageDependency]:
        """
        Return required dependencies of the current benchmark.

        Returns:
            List[PackageDependency]: required dependencies of the current benchmark.
        """
        sharedlibs_deps = [shared_lib.dependencies() for shared_lib in self._shared_libs]
        cmdwraps_deps = [
            command_wrapper.dependencies() for command_wrapper in self._command_wrappers
        ]
        all_deps_it = itertools.chain.from_iterable(sharedlibs_deps + cmdwraps_deps)
        all_deps = list(all_deps_it)
        return all_deps

    def check_dependencies(self) -> None:
        """
        Check that dependencies of the current benchmark are present on the target platform.
        """
        if self.platform.comm.is_local:
            check_dependencies(
                all_dependencies=self.dependencies(),
                platform=self.platform,
            )
        else:  # TODO skip remote dependency check for now because of inconsistencies
            pass

    def configure_variables(
        self,
        experiment_name: str,
        benchmark_name: str,
        csv_output_path: PathType,
        base_data_dir: Optional[PathType],
        benchmark_duration_seconds: int,
        nb_runs: int,
        constants: Constants,
        variables: RecordParameters,
        pretty_variables: Pretty,
        debug: bool,
        gdb: bool,
    ) -> None:
        """
        Configure the benchmark variables once they are associated with a campaign.

        Args:
            experiment_name (str):
                name of the experiment.
            benchmark_name (str):
                name of the benchmark.
            csv_output_path (PathType):
                path of the CSV output file.
            base_data_dir (Optional[PathType]):
                path of the base data directory, where to store the data of each record.
                This step is ignored if None is given.
            benchmark_duration_seconds (int):
                duration, in seconds, of a single run of the benchmark (when the benchmark supports
                a fixed duration).
            nb_runs (int):
                number of runs for each fixed configuration (with the same variable values).
            constants (Constants):
                constant columns to add to the results.
            variables (RecordParameters):
                records that map the variable names to the variable values.
            pretty_variables (Pretty):
                pretty translation of variable values.
            debug (bool):
                whether to enable debug.
            gdb (bool):
                whether to enable gdb.

        Raises:
            ValueError: if the benchmark is already configured.
        """
        if self._configured:
            raise ValueError("Benchmark already configured")

        self._configured = True
        self._experiment_name = experiment_name
        self._benchmark_name = benchmark_name
        self._csv_output_path = pathlib.Path(csv_output_path)
        self._base_data_dir = pathlib.Path(base_data_dir) if base_data_dir is not None else None
        self._benchmark_duration_seconds = benchmark_duration_seconds
        self._nb_runs = nb_runs
        self._constants = constants
        self._variables = variables

        self._use_tilt = self.tilt is not None

        self._pretty_variables = pretty_variables

        self._debug = debug
        self._gdb = gdb

    def valid_experiment_parameters(
        self,
        **kwargs,
    ) -> bool:
        """
        Return whether the provided experiment parameters are valid.

        Returns:
            bool: whether the provided experiment parameters are valid.
        """
        self._check_config()

        results = []
        if "core0" in kwargs:
            thread0 = kwargs["core0"]
            result = thread0 < self.platform.nb_cpus()
            results.append(result)
        if "core1" in kwargs:
            thread1 = kwargs["core1"]
            result = thread1 < self.platform.nb_cpus()
            results.append(result)

        return all(results)

    def total_nb_runs(self) -> int:
        """
        Compute the total number of runs of this benchmark once configured.

        Returns:
            int: the total number of runs.
        """
        self._check_config()

        if self._total_nb_runs is None:
            nb_runs = self._nb_runs

            nb_cases = 0

            for record_params in self._variables:
                build_variables, run_variables, _, _ = self._group_record_parameters(
                    record_parameters=record_params,
                )

                experiment_point = {}
                experiment_point.update(build_variables)
                experiment_point.update(run_variables)

                is_valid_point = self.valid_experiment_parameters(**experiment_point)
                if is_valid_point:
                    nb_cases += 1

            result = nb_cases * nb_runs
            self._total_nb_runs = result

        return self._total_nb_runs

    def expected_total_duration_seconds(self) -> int | None:
        """
        Compute the expected total time (in seconds) of this benchmark once configured.
        If benchmark_duration_seconds is not set, it returns None.

        Returns:
            int | None:
                the expected total time (in seconds) of this benchmark once configured.
        """
        self._check_config()

        if self._benchmark_duration_seconds is None:
            return None

        bds = self._benchmark_duration_seconds
        result = self.total_nb_runs() * bds
        return result

    def get_execution_set(
        self,
        continuing: bool,
    ) -> Tuple[List[Dict[str, str]], bool]:
        """
        Return the set of executions.

        Args:
            continuing (bool): whether caching of the results is enabled.

        Returns:
            Tuple[List[Dict[str, str]], bool]:
                the execution set and whether to print comments (in the CSV header).
        """
        if not continuing or not self._csv_output_path.exists():
            return [], True

        with open(self._csv_output_path, "r") as csv_output_file:
            output_executions = [
                line.strip()
                for line in csv_output_file.readlines()
                if not line.strip().startswith("#")
            ]

            if len(output_executions) > 0:
                print_comments = False
                header = output_executions[0]
                records_lines = output_executions[1:]

                keys = header.split(";")
                records = [dict(zip(keys, record_line.split(";"))) for record_line in records_lines]
            else:
                print_comments = True
                records = []

        return records, print_comments

    def filter_result_execution_set(
        self,
        record_params: Dict[str, Any],
        executions_dict: List[Dict[str, str]],
    ) -> List[Dict[str, str]]:
        """
        Remove from executions_dict keys that are not parameters. I.e., remove result keys.

        Args:
            record_params (Dict[str, Any]):
                parameters of the current record.
            executions_dict (List[Dict[str, str]]):
                currently recorded results of executions.

        Returns:
            List[Dict[str, str]]:
                the filtered executions_dict.
        """
        if executions_dict:
            for execution in executions_dict:
                results_keys = execution.keys() - record_params.keys()
                results_keys = results_keys - self._constants.keys()
                results_keys = results_keys - {"experiment_name", "rep"}

                pretty_keys = [k for k in results_keys if k.endswith("_pretty")]
                for pretty_key in pretty_keys:
                    results_keys.remove(pretty_key)

                for key in results_keys:
                    if key in execution:
                        execution.pop(key)

        return executions_dict

    def run(
        self,
        other_campaigns_seconds: int,
        barrier: Optional[Barrier],
        continuing: bool,
    ) -> None:
        """
        Run the benchmark, all executions.

        Args:
            other_campaigns_seconds (int):
                how many seconds remain in other campaigns (that are run sequentially).
            barrier (Optional[Barrier]):
                in case it is necessary to synchronize the start, the associated barrier.
            continuing (bool):
                whether caching of results is enabled.
        """
        self._check_config()

        self._other_campaigns_seconds = other_campaigns_seconds

        self._configure_shared_libs()

        if self._use_tilt:
            self.tilt.clean()
            tilt_gb = list_groupby(
                variables_names=self.get_tilt_var_names(),
                bench_variables=self._variables,
            )
            for tilt_variables, _ in tilt_gb:
                self.build_tilt(**tilt_variables)

        prebuild_seconds = self.prebuild_bench(
            benchmark_duration_seconds=self._benchmark_duration_seconds,
        )

        expected_total_seconds = self.expected_total_duration_seconds()

        self._log_total_time_info(
            total_nb_runs=self.total_nb_runs(),
            total_seconds=expected_total_seconds,
        )

        with TimeMeasure() as run_duration:
            executions_dict, print_comments_header = self.get_execution_set(continuing)

            if print_comments_header:
                with open(self._csv_output_path, "a") as csv_output_file:
                    self._log_headers(
                        output_file=csv_output_file,
                        experiment_name=self._experiment_name,
                        benchmark_duration_seconds=self._benchmark_duration_seconds,
                        nb_runs=self._nb_runs,
                        start_time=run_duration.start_time,
                        expected_duration_seconds=expected_total_seconds,
                    )
                    if prebuild_seconds is not None:
                        self._log_prebuild_time(
                            output_file=csv_output_file,
                            prebuild_seconds=prebuild_seconds,
                        )

            self._nb_runs_done = 0
            self._first_line_is_printed = False

            build_gb = list_groupby(
                variables_names=self.get_build_var_names(),
                bench_variables=self._variables,
            )

            for build_variables, build_run_variables in build_gb:
                example_build_run_variables = build_run_variables[0]
                actual_build_variables = {
                    var_name: var_value
                    for var_name, var_value in build_variables.items()
                    if (
                        var_name in example_build_run_variables
                        and var_value == example_build_run_variables[var_name]
                    )
                }
                valid = self._build_one_bench(actual_build_variables)
                if valid:
                    for record_params in build_run_variables:
                        executions_dict = self.filter_result_execution_set(
                            record_params,
                            executions_dict,
                        )

                        self._run_single_run(
                            record_parameters=record_params,
                            executions_dict=executions_dict,
                            continuing=continuing,
                            barrier=barrier,
                        )

        actual_total_seconds = run_duration.duration_seconds

        with open(self._csv_output_path, "a") as csv_output_file:
            self._log_footers(
                output_file=csv_output_file,
                total_duration_seconds=actual_total_seconds,
            )

        print(f"[INFO] Benchmark done. " f'Results are stored in: "{self._csv_output_path}"')

    def build_tilt(
        self,
        **kwargs,
    ) -> None:
        """
        Build the tilt library related to this benchmark.
        TODO this is deprecated, now benchmark is independent from tilt
        """

    def prebuild_bench(
        self,
        **kwargs,
    ) -> int:
        """
        Do a build step that is independent of the build variables.

        Returns:
            int: time it took, in seconds.
        """
        raise NotImplementedError

    def clean_bench(self) -> None:
        """
        Clean the benchmark from build files.
        """
        raise NotImplementedError

    def build_bench(
        self,
        **kwargs,
    ) -> None:
        """
        Build the benchmark, feeding to the function the build variables.
        """
        raise NotImplementedError

    def single_run(
        self,
        **kwargs,
    ) -> str | AsyncProcess:
        """
        Execute a single run of the benchmark, feeding to the function the run variables.
        It returns the output of the benchmark command in the case of synchronous command,
        and the asynchronous process in the case of asynchronous command.

        Returns:
            str | AsyncProcess:
                the output of the benchmark command in the case of synchronous command, and the
                asynchronous process in the case of asynchronous command.
        """
        raise NotImplementedError

    def parse_output_to_results(
        self,
        command_output: str,
        build_variables: Dict[str, Any],
        run_variables: Dict[str, Any],
        benchmark_duration_seconds: int,
        record_data_dir: PathType,
        **kwargs,
    ) -> RecordResult:
        """
        Parse the output of the benchmark commands and convert it into a dictionary of recorded
        results.

        Args:
            command_output (str):
                raw output result of the benchmark command.
            build_variables (Dict[str, Any]):
                build variables and their values.
            run_variables (Dict[str, Any]):
                run variables and their values.
            benchmark_duration_seconds (int):
                duration of a single benchmark run.
            record_data_dir (PathType):
                path to directory where to store the results.

        Returns:
            RecordResult:
                the record results corresponding to the output of the run.
        """
        raise NotImplementedError

    def run_bench_command(
        self,
        run_command: SplitCommand,
        wrapped_run_command: SplitCommand,
        current_dir: PathType,
        environment: Environment,
        wrapped_environment: Environment,
        print_output: bool,
<<<<<<< HEAD
        ignore_ret_codes: Iterable[int],
=======
        timeout: int | None = None,
>>>>>>> 8d6883b2
        **kwargs,
    ) -> str | AsyncProcess:
        """
        Run a benchmark command, wrapping everything, possibly attaching debugger, etc.

        Args:
            run_command (SplitCommand):
                initial command to run.
            wrapped_run_command (SplitCommand):
                command wrapped with everything configured in the benchmark.
            current_dir (PathType):
                directory where to run the command.
            environment (Environment):
                initial environment variables to pass to the command.
            wrapped_environment (Environment):
                environment wrapped with everything configured in the benchmark.
            print_output (bool):
                whether to print the output of the benchmark command.

        Returns:
            str | AsyncProcess:
                the output of the benchmark command in the case of synchronous command, and the
                asynchronous process in the case of asynchronous command.
        """
        if self._gdb:
            self.debug_session(
                run_command=run_command,
                current_dir=current_dir,
                environment=environment,
            )
            return ""  # unreachable
        if self._command_is_async():
            process = self._run_async_bench_command(
                wrapped_run_command=wrapped_run_command,
                current_dir=current_dir,
                wrapped_environment=wrapped_environment,
                **kwargs,
            )
            return process

        # Synchronous case where the benchmark returns the output string:
        output = self.platform.comm.shell(
            command=wrapped_run_command,
            current_dir=current_dir,
            environment=wrapped_environment,
            print_output=print_output,
<<<<<<< HEAD
            ignore_ret_codes=ignore_ret_codes,
=======
            timeout=timeout,
>>>>>>> 8d6883b2
        )
        return output

    def must_debug(self) -> bool:
        """
        Return whether the benchmark must be debugged.

        Returns:
            bool: whether the benchmark must be debugged.
        """
        return self._debug

    def debug_session(
        self,
        run_command: SplitCommand,
        current_dir: PathType,
        environment: Environment,
    ) -> None:
        """
        Start a debugging session.

        Args:
            run_command (SplitCommand):
                the command to run and that must be debugged.
            current_dir (PathType):
                the path to the directory where to run the command.
            environment (Environment):
                the environment variables to pass to the command.
        """
        current_dir = pathlib.Path(current_dir)
        gdb_script_path = current_dir / ".gdbinit"
        generate_gdb_script_from_cmd(
            gdb_script_path=gdb_script_path,
            run_command=run_command,
            environment=environment,
        )

        self.platform.comm.shell(
            command="gdb",
            current_dir=current_dir,
            environment=None,
            shell=True,
            output_is_log=True,
        )
        print(
            (
                f"[DEBUG] To reproduce the debug session, "
                f"type the following commands:\n  "
                f"cd {current_dir}\n  gdb"
            )
        )
        raise SystemExit(0)

    def _max_nb_threads(self) -> int:
        # we allow over-subscription
        result = 4 * self.platform.nb_cpus()
        return result

    def _parallel_make_str(self) -> str:
        nb_active_cpus = self.platform.nb_active_cpus()
        parallel_make_str = f" -j {nb_active_cpus} " if nb_active_cpus > 1 else ""
        return parallel_make_str

    def _check_config(self) -> None:
        if not self._configured:
            raise ValueError("Benchmark must be configured before calling a method")

    def _configure_shared_libs(self) -> None:
        for shared_lib in self._shared_libs:
            shared_lib.configure()

    def _preload_env(
        self,
        **kwargs,
    ) -> Environment:
        ld_preloads = []
        other_environment = {}
        for shared_lib in self._shared_libs:
            preloads, other_env = shared_lib.preload(**kwargs)
            ld_preloads.extend(preloads)
            other_environment.update(other_env)

        result_environment = {}
        if ld_preloads:
            result_environment["LD_PRELOAD"] = ":".join(map(str, ld_preloads))
        result_environment.update(other_environment)

        if not result_environment:
            result_environment = None

        return result_environment

    def _wrap_command(
        self,
        run_command: List[str],
        environment: Environment,
        **kwargs,
    ) -> Tuple[Command, Environment]:
        wrapped_command = list(run_command)
        wrapped_environment = environment

        for command_wrapper in self._command_wrappers[::-1]:
            wrapped_command, wrapped_environment = command_wrapper.wrap(
                command=wrapped_command,
                environment=wrapped_environment,
                **kwargs,
            )

        if not wrapped_environment:
            wrapped_environment = None

        return wrapped_command, wrapped_environment

    def _build_one_bench(
        self,
        build_variables: Dict[str, Any],
    ) -> bool:
        """
        Build a single instance of the benchmark using the given build variables.

        Args:
            build_variables (Dict[str, Any]): variables useful at build-time to build the benchmark.

        Returns:
            bool: if the build variables are valid to generate a benchmark.
        """
        if not self.valid_experiment_parameters(**build_variables):
            return False

        self.clean_bench()
        self.build_bench(
            benchmark_duration_seconds=self._benchmark_duration_seconds,
            **build_variables,
        )
        return True

    def _group_record_parameters(
        self,
        record_parameters: Dict[str, Any],
    ) -> Tuple[Dict[str, Any], Dict[str, Any], Dict[str, Any], Dict[str, Any]]:
        """
        Partition the record parameters into build/run/tilt/other variable groups.

        Args:
            record_parameters (Dict[str, Any]): parameters to split.

        Returns:
            Tuple[Dict[str, Any], Dict[str, Any], Dict[str, Any], Dict[str, Any]]:
                split parameters (build/run/tilt/other).
        """
        build_variables = {
            k: record_parameters[k] for k in self.get_build_var_names() if k in record_parameters
        }
        run_variables = {
            k: record_parameters[k] for k in self.get_run_var_names() if k in record_parameters
        }
        tilt_variables = {
            k: record_parameters[k] for k in self.get_tilt_var_names() if k in record_parameters
        }
        other_variables = {
            k: record_parameters[k]
            for k in record_parameters
            if k not in build_variables and k not in run_variables
        }
        return build_variables, run_variables, tilt_variables, other_variables

    def _is_result_cached(
        self,
        record_to_run: Dict[str, Any],
        cached_records: Iterable[Dict[str, Any]],
    ) -> bool:
        for cached_record in cached_records:
            same_record = True
            for key in record_to_run:
                if key in cached_record:
                    if cached_record[key] != record_to_run[key]:
                        same_record = False
                        break
            if same_record:
                return True

    def _run_single_run(
        self,
        record_parameters: Dict[str, Any],
        executions_dict: Iterable[Dict[str, str]],
        continuing: bool,
        barrier: Optional[Barrier],
    ) -> None:
        """
        Run `nb_runs` times a single instance of the benchmark using the given record parameters.

        Args:
            record_parameters (Dict[str, Any]):
                input parameters for the current record run.
            executions_dict (Iterable[Dict[str, str]]):
                current information that need to be stored in the record.
            continuing (bool):
                whether caching of the results is enabled.
            barrier (Optional[Barrier]):
                if applicable, the barrier for the benchmark to wait.
        """
        (
            build_variables,
            run_variables,
            _,  # tilt_variables, TODO remove tilt
            other_variables,
        ) = self._group_record_parameters(record_parameters=record_parameters)

        for run_id in range(1, self._nb_runs + 1):
            record_data_dir = self._record_data_dir(
                record_parameters=record_parameters,
                run_id=run_id,
            )

            experiment_results = {
                "experiment_name": self._experiment_name,
                "benchmark_name": self._benchmark_name,
            }
            if self._constants is not None:
                experiment_results.update(self._constants)
            experiment_results.update(build_variables)
            experiment_results.update(run_variables)
            experiment_results.update(other_variables)

            if self._pretty_variables:
                for var_name in self._pretty_variables:
                    ugly2pretty = self._pretty_variables[var_name]
                    ugly_var_value = experiment_results.get(var_name)
                    pretty_var_value = ugly2pretty.get(ugly_var_value, ugly_var_value)
                    experiment_results[f"{var_name}_pretty"] = f'"{pretty_var_value}"'

            experiment_results.update({"rep": run_id})

            if not self.valid_experiment_parameters(**experiment_results):
                break

            self._log_current_time_info(
                total_nb_runs=self.total_nb_runs(),
                nb_runs_done=self._nb_runs_done,
                bench_duration=self._benchmark_duration_seconds,
                other_campaigns_seconds=self._other_campaigns_seconds,
            )

            def str_param(value: List[str] | str) -> str:
                if isinstance(value, list):
                    return f'[{", ".join(map(str, value))}]'
                return str(value)

            execution_parameters = {k: str_param(v) for k, v in experiment_results.items()}

            # If this execution has already been done and continuing option is activated,
            # then skip
            if continuing and self._is_result_cached(execution_parameters, executions_dict):
                print("[CONTINUING] This execution has already been done. Skipping it")
                self._nb_runs_done += 1
                if not self._first_line_is_printed:
                    self._first_line_is_printed = True
                    with open(self._csv_output_path, "a") as csv_output_file:
                        teeprint(content="# Continuing campaign execution", file=csv_output_file)
                continue

            for pre_run_hook in self._pre_run_hooks:
                pre_run_hook(
                    build_variables=build_variables,
                    run_variables=run_variables,
                    record_data_dir=record_data_dir,
                )

            if barrier is not None:
                barrier_ret = barrier.wait()
                if barrier_ret == 0:
                    barrier.reset()

            single_run_return = self.single_run(
                platform=self.platform,
                benchmark_duration_seconds=self._benchmark_duration_seconds,
                build_variables=build_variables,
                record_data_dir=record_data_dir,
                **run_variables,
            )

            if self._command_is_async():
                single_run_process: AsyncProcess = single_run_return
                for attachment in self._command_attachments:
                    attachment(
                        process=single_run_process,
                        record_data_dir=record_data_dir,
                    )
                single_run_output = single_run_process.output()
            else:
                single_run_output: str = single_run_return
            single_run_results = self.parse_output_to_results(
                command_output=single_run_output,
                build_variables=build_variables,
                run_variables=run_variables,
                benchmark_duration_seconds=self._benchmark_duration_seconds,
                record_data_dir=record_data_dir,
            )

            self._nb_runs_done += 1
            experiment_results_header = experiment_results

            if isinstance(single_run_results, list):
                # multi-line output record
                experiment_results_lines = []
                for line in single_run_results:
                    experiment_results_lines.append(dict_union(experiment_results_header, line))
            else:
                # single-line output record
                record_params_results = dict_union(experiment_results_header, single_run_results)
                experiment_results_lines = [record_params_results]

            def wrdr(file_content: str, filename: PathType) -> None:
                self._write_to_record_data_dir(
                    file_content=file_content,
                    filename=filename,
                    record_data_dir=record_data_dir,
                )

            for post_run_hook in self._post_run_hooks:
                hook_dict = post_run_hook(
                    experiment_results_lines=experiment_results_lines,
                    record_data_dir=record_data_dir,
                    write_record_file_fun=wrdr,
                )
                if hook_dict:
                    for xrline in experiment_results_lines:
                        xrline.update(hook_dict)

            wrdr(
                file_content=json.dumps(experiment_results_lines, indent=4).strip() + "\n",
                filename="experiment_results.json",
            )

            with open(self._csv_output_path, "a") as csv_output_file:
                for experiment_results_line in experiment_results_lines:
                    sep = CSV_SEPARATOR
                    if not self._first_line_is_printed:
                        header_list = list(experiment_results_line.keys())
                        current_thread_columns = [
                            int(c.split("thread_")[-1])
                            for c in header_list
                            if c.startswith("thread_")
                        ]

                        thread_list = []
                        if len(current_thread_columns) > 0:
                            current_max_thread = max(current_thread_columns)
                            thread_list = [
                                f"thread_{t}"
                                for t in range(current_max_thread + 1, self._max_nb_threads())
                            ]
                        header = sep.join(header_list + thread_list)

                        teeprint(content=header, file=csv_output_file)
                        self._first_line_is_printed = True
                    current_line = sep.join(map(str, experiment_results_line.values()))
                    teeprint(content=current_line, file=csv_output_file)

    def _record_data_dir(
        self,
        record_parameters: Dict[str, str | int | float],
        run_id: int,
    ) -> Optional[pathlib.Path]:
        if self._base_data_dir is None:
            return None
        bdd: pathlib.Path = self._base_data_dir

        total_nb_runs = self._nb_runs
        max_nb_digits = len(str(total_nb_runs))
        nb_run_str = f"{run_id:0{max_nb_digits}}"

        dirnames = [f"{k}-{v}" for k, v in record_parameters.items()] + [f"run-{nb_run_str}"]
        result = bdd.joinpath(*dirnames).resolve()

        if not result.is_dir():
            os.makedirs(result)

        return result

    def _log_headers(
        self,
        output_file,
        experiment_name,
        benchmark_duration_seconds,
        nb_runs,
        start_time,
        expected_duration_seconds,
    ) -> None:
        def log_line(line, nb_dashes=1):
            dashes_str = "#" * nb_dashes
            print(f"{dashes_str} {line}", file=output_file)

        def git_command(command):
            output = "N/A"
            try:
                if self.platform.comm.path_exists(path=self.bench_src_path):
                    output = self.platform.comm.shell(
                        command=command,
                        current_dir=self.bench_src_path,
                        print_input=False,
                        print_output=False,
                    )
            except CalledProcessError:
                pass
            result = output.strip()
            return result

        log_line(f"benchmark_campaign_name: {experiment_name}")
        log_line(f"benchmark_duration_seconds: {benchmark_duration_seconds}")
        log_line(f"nb_runs: {nb_runs}")

        date_val = start_time.strftime("%Y%m%d_%H%M%S")
        log_line(f"date: {start_time}")
        log_line(f"date_val: {date_val}")

        branch = git_command("git rev-parse --abbrev-ref HEAD")
        sha = git_command("git rev-parse HEAD")
        log_line(f"git_branch: {branch}")
        log_line(f"git_sha: {sha}")

        kernel_full = self.platform.comm.shell(command="uname -a").strip()
        log_line(f"kernel: {kernel_full}")

        boot_args = get_boot_args()
        log_line(f"kernel_boot_args: {boot_args}")

        if self.tilt is not None:
            tilt_compiler = self.tilt.get_compiler()
            tilt_exact_compiler = self.tilt.get_exact_compiler()
            log_line(f"tilt_compiler: {tilt_compiler}")
            log_line(f"tilt_exact_compiler: {tilt_exact_compiler}")

        if expected_duration_seconds is not None:
            expected_duration_pretty = seconds2pretty(expected_duration_seconds)
            log_line(f"expected_duration_seconds: {expected_duration_seconds}")
            log_line(f"expected_duration_pretty: {expected_duration_pretty}")

    def _command_is_async(self) -> bool:
        return len(self._command_attachments) > 0

    def _run_async_bench_command(
        self,
        wrapped_run_command: SplitCommand,
        current_dir: PathType,
        wrapped_environment: Environment,
        **kwargs,
    ) -> AsyncProcess:
        if "record_data_dir" in kwargs:
            record_data_dir = pathlib.Path(kwargs["record_data_dir"])
            stdout_path = record_data_dir / "cmd_stdout.txt"
            stderr_path = record_data_dir / "cmd_stderr.txt"
        else:
            stdout_path = "/tmp/benchkit_lastcmd_stdout.txt"
            stderr_path = "/tmp/benchkit_lastcmd_stderr.txt"

        current_process = shell_async(
            command=wrapped_run_command,
            stdout_path=stdout_path,
            stderr_path=stderr_path,
            platform=self.platform,
            current_dir=current_dir,
            environment=wrapped_environment,
        )

        return current_process

    def _get_run_variable_default(
        self,
        name: RecordKey,
    ) -> RecordValue:
        signature = inspect.signature(self.single_run)
        parameters = signature.parameters
        parameter = parameters[name]
        result = parameter.default
        return result

    def _get_run_variable_value(
        self,
        name: RecordKey,
        run_variables: RecordParameters,
    ) -> RecordValue:
        if name in run_variables:
            return run_variables[name]
        return self._get_run_variable_default(name=name)<|MERGE_RESOLUTION|>--- conflicted
+++ resolved
@@ -695,11 +695,8 @@
         environment: Environment,
         wrapped_environment: Environment,
         print_output: bool,
-<<<<<<< HEAD
-        ignore_ret_codes: Iterable[int],
-=======
         timeout: int | None = None,
->>>>>>> 8d6883b2
+        ignore_ret_codes: Iterable[int]=(),
         **kwargs,
     ) -> str | AsyncProcess:
         """
@@ -746,11 +743,8 @@
             current_dir=current_dir,
             environment=wrapped_environment,
             print_output=print_output,
-<<<<<<< HEAD
+            timeout=timeout,
             ignore_ret_codes=ignore_ret_codes,
-=======
-            timeout=timeout,
->>>>>>> 8d6883b2
         )
         return output
 
